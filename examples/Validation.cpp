--- conflicted
+++ resolved
@@ -2641,11 +2641,9 @@
     TCanvas *c_recbjet_lmis_pt = new TCanvas("","", 800, 600);
 
     mg_recbjet_lmis_pt->Draw("APE");
-<<<<<<< HEAD
-    DrawAxis(mg_recbjet_lmis_pt, leg_recbjet_lmis_pt, ptMin, ptMax, 0.0, 10, "p_{T} [GeV]", "light - mistag rate (%)", true, false);
-=======
-    DrawAxis(mg_recbjet_lmis_pt, leg_recbjet_lmis_pt, ptMin, ptMax, 0.0, 20.0, "p_{T} [GeV]", "light - mistag rate (%)", true, false);
->>>>>>> eb332c81
+    
+    DrawAxis(mg_recbjet_lmis_pt, leg_recbjet_lmis_pt, ptMin, ptMax, 0.0, 10.0, "p_{T} [GeV]", "light - mistag rate (%)", true, false);
+    
     leg_recbjet_lmis_pt->Draw();
     pave->Draw();
 
